#include "platform.h"

#include <cstring>

#if (!_MSC_VER)
#include <strings.h>

#include <cerrno>
#endif

#include "mdf/mdfhelper.h"

namespace Platform {

int stricmp(const char *__s1, const char *__s2) {
#if (_MSC_VER)
  return _stricmp(__s1, __s2);
#else
  return strcasecmp(__s1, __s2);
#endif
}

int strnicmp(const char *__s1, const char *__s2, size_t __n) {
#if (_MSC_VER)
  return _strnicmp(__s1, __s2, __n);
#else
  return strncasecmp(__s1, __s2, __n);
#endif
}

void strerror(int __errnum, char *__buf, size_t __buflen) {
#if (_WIN32)
  strerror_s(__buf, __buflen, __errnum);
#elif (__APPLE__)
  int err = strerror_r(__errnum, __buf, __buflen);
  if (err == 0)
  {
    
  }
<<<<<<< HEAD
#elif (__EMSCRIPTEN__)
=======
#elif (__CYGWIN__)
>>>>>>> 034c371a
  strerror_r(__errnum, __buf, __buflen);
#else
  auto* dummy = strerror_r(__errnum, __buf, __buflen);
  if (dummy != nullptr) {
    strcpy(__buf, dummy);
  }
#endif
}

int64_t ftell64(std::FILE *__stream) {
#if (_MSC_VER)
  return _ftelli64(__stream);
#elif (__APPLE__)
  return ftell64(__stream);
#elif (__CYGWIN__)
  return ftello(__stream);
#else
  return ftello64(__stream);
#endif
}

int fseek64(std::FILE *__stream, int64_t __off, int __whence) {
#if (_MSC_VER)
  return _fseeki64(__stream, __off, __whence);
#elif (__APPLE__)
  return fseek64(__stream, __off, __whence);
#elif (__CYGWIN__)
  return fseeko(__stream, __off, __whence);
#else
  return fseeko64(__stream, __off, __whence);
#endif
}

int fileopen(std::FILE **out, const char *__restrict __filename,
             const char *__restrict __modes) {
  *out = nullptr;
#if (_MSC_VER)
  return _wfopen_s(out, mdf::MdfHelper::Utf8ToUtf16(__filename).c_str(), mdf::MdfHelper::Utf8ToUtf16(__modes).c_str());
#else
  *out = fopen(__filename, __modes);
  if (!(*out)) {
    return errno;
  }
  return 0;
#endif
}

}  // namespace Platform
<|MERGE_RESOLUTION|>--- conflicted
+++ resolved
@@ -37,11 +37,9 @@
   {
     
   }
-<<<<<<< HEAD
+#elif (__CYGWIN__)
+  strerror_r(__errnum, __buf, __buflen);
 #elif (__EMSCRIPTEN__)
-=======
-#elif (__CYGWIN__)
->>>>>>> 034c371a
   strerror_r(__errnum, __buf, __buflen);
 #else
   auto* dummy = strerror_r(__errnum, __buf, __buflen);
